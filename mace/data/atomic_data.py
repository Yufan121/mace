###########################################################################################
# Atomic Data Class for handling molecules as graphs
# Authors: Ilyes Batatia, Gregor Simm
# This program is distributed under the ASL License (see ASL.md)
###########################################################################################

from typing import Optional, Sequence

import torch.utils.data

from mace.tools import (
    AtomicNumberTable,
    atomic_numbers_to_indices,
    to_one_hot,
    torch_geometric,
    voigt_to_matrix,
)

from .neighborhood import get_neighborhood
from .utils import Configuration


class AtomicData(torch_geometric.data.Data):
    num_graphs: torch.Tensor
    batch: torch.Tensor
    edge_index: torch.Tensor
    node_attrs: torch.Tensor
    edge_vectors: torch.Tensor
    edge_lengths: torch.Tensor
    positions: torch.Tensor
    shifts: torch.Tensor
    unit_shifts: torch.Tensor
    cell: torch.Tensor
    forces: torch.Tensor
    energy: torch.Tensor
<<<<<<< HEAD
    stress: torch.Tensor
    virials: torch.Tensor
=======
    dipole: torch.Tensor
    charges: torch.Tensor
>>>>>>> 2bed67a6
    weight: torch.Tensor

    def __init__(
        self,
        edge_index: torch.Tensor,  # [2, n_edges]
        node_attrs: torch.Tensor,  # [n_nodes, n_node_feats]
        positions: torch.Tensor,  # [n_nodes, 3]
        shifts: torch.Tensor,  # [n_edges, 3],
        unit_shifts: torch.Tensor,  # [n_edges, 3]
        cell: Optional[torch.Tensor],  # [3,3]
        weight: Optional[torch.Tensor],  # [,]
        forces: Optional[torch.Tensor],  # [n_nodes, 3]
        energy: Optional[torch.Tensor],  # [, ]
<<<<<<< HEAD
        stress: Optional[torch.Tensor],  # [1,3,3]
        virials: Optional[torch.Tensor],  # [1,3,3]
=======
        dipole: Optional[torch.Tensor], # [, 3]
        charges: Optional[torch.Tensor], # [n_nodes, ]
>>>>>>> 2bed67a6
    ):
        # Check shapes
        num_nodes = node_attrs.shape[0]

        assert edge_index.shape[0] == 2 and len(edge_index.shape) == 2
        assert positions.shape == (num_nodes, 3)
        assert shifts.shape[1] == 3
        assert unit_shifts.shape[1] == 3
        assert len(node_attrs.shape) == 2
        assert weight is None or len(weight.shape) == 0
        assert cell is None or cell.shape == (3, 3)
        assert forces is None or forces.shape == (num_nodes, 3)
        assert energy is None or len(energy.shape) == 0
<<<<<<< HEAD
        assert stress is None or stress.shape == (1, 3, 3)
        assert virials is None or virials.shape == (1, 3, 3)
=======
        assert dipole is None or dipole.shape[-1] == 3
        assert charges is None or charges.shape == (num_nodes, )
>>>>>>> 2bed67a6
        # Aggregate data
        data = {
            "num_nodes": num_nodes,
            "edge_index": edge_index,
            "positions": positions,
            "shifts": shifts,
            "unit_shifts": unit_shifts,
            "cell": cell,
            "node_attrs": node_attrs,
            "weight": weight,
            "forces": forces,
            "energy": energy,
<<<<<<< HEAD
            "stress": stress,
            "virials": virials,
=======
            "dipole": dipole,
            "charges": charges,
>>>>>>> 2bed67a6
        }
        super().__init__(**data)

    @classmethod
    def from_config(
        cls, config: Configuration, z_table: AtomicNumberTable, cutoff: float
    ) -> "AtomicData":
        edge_index, shifts, unit_shifts = get_neighborhood(
            positions=config.positions, cutoff=cutoff, pbc=config.pbc, cell=config.cell
        )
        indices = atomic_numbers_to_indices(config.atomic_numbers, z_table=z_table)
        one_hot = to_one_hot(
            torch.tensor(indices, dtype=torch.long).unsqueeze(-1),
            num_classes=len(z_table),
        )

        cell = (
            torch.tensor(config.cell, dtype=torch.get_default_dtype())
            if config.cell is not None
            else None
        )

        weight = (
            torch.tensor(config.weight, dtype=torch.get_default_dtype())
            if config.weight is not None
            else 1
        )

        forces = (
            torch.tensor(config.forces, dtype=torch.get_default_dtype())
            if config.forces is not None
            else None
        )
        energy = (
            torch.tensor(config.energy, dtype=torch.get_default_dtype())
            if config.energy is not None
            else None
        )
<<<<<<< HEAD
        stress = (
            voigt_to_matrix(
                torch.tensor(config.stress, dtype=torch.get_default_dtype())
            ).unsqueeze(0)
            if config.stress is not None
            else None
        )
        virials = (
            torch.tensor(config.virials, dtype=torch.get_default_dtype()).unsqueeze(0)
            if config.virials is not None
=======
        dipole = (
            torch.tensor(config.dipole, dtype=torch.get_default_dtype()).unsqueeze(0)
            if config.dipole is not None
            else None
        )
        charges = (
            torch.tensor(config.charges, dtype=torch.get_default_dtype())
            if config.charges is not None
>>>>>>> 2bed67a6
            else None
        )

        return cls(
            edge_index=torch.tensor(edge_index, dtype=torch.long),
            positions=torch.tensor(config.positions, dtype=torch.get_default_dtype()),
            shifts=torch.tensor(shifts, dtype=torch.get_default_dtype()),
            unit_shifts=torch.tensor(unit_shifts, dtype=torch.get_default_dtype()),
            cell=cell,
            node_attrs=one_hot,
            weight=weight,
            forces=forces,
            energy=energy,
<<<<<<< HEAD
            stress=stress,
            virials=virials,
=======
            dipole=dipole,
            charges=charges,
>>>>>>> 2bed67a6
        )


def get_data_loader(
    dataset: Sequence[AtomicData],
    batch_size: int,
    shuffle=True,
    drop_last=False,
) -> torch.utils.data.DataLoader:
    return torch_geometric.dataloader.DataLoader(
        dataset=dataset,
        batch_size=batch_size,
        shuffle=shuffle,
        drop_last=drop_last,
    )<|MERGE_RESOLUTION|>--- conflicted
+++ resolved
@@ -33,13 +33,10 @@
     cell: torch.Tensor
     forces: torch.Tensor
     energy: torch.Tensor
-<<<<<<< HEAD
     stress: torch.Tensor
     virials: torch.Tensor
-=======
     dipole: torch.Tensor
     charges: torch.Tensor
->>>>>>> 2bed67a6
     weight: torch.Tensor
 
     def __init__(
@@ -53,13 +50,10 @@
         weight: Optional[torch.Tensor],  # [,]
         forces: Optional[torch.Tensor],  # [n_nodes, 3]
         energy: Optional[torch.Tensor],  # [, ]
-<<<<<<< HEAD
         stress: Optional[torch.Tensor],  # [1,3,3]
         virials: Optional[torch.Tensor],  # [1,3,3]
-=======
-        dipole: Optional[torch.Tensor], # [, 3]
-        charges: Optional[torch.Tensor], # [n_nodes, ]
->>>>>>> 2bed67a6
+        dipole: Optional[torch.Tensor],  # [, 3]
+        charges: Optional[torch.Tensor],  # [n_nodes, ]
     ):
         # Check shapes
         num_nodes = node_attrs.shape[0]
@@ -73,13 +67,10 @@
         assert cell is None or cell.shape == (3, 3)
         assert forces is None or forces.shape == (num_nodes, 3)
         assert energy is None or len(energy.shape) == 0
-<<<<<<< HEAD
         assert stress is None or stress.shape == (1, 3, 3)
         assert virials is None or virials.shape == (1, 3, 3)
-=======
         assert dipole is None or dipole.shape[-1] == 3
-        assert charges is None or charges.shape == (num_nodes, )
->>>>>>> 2bed67a6
+        assert charges is None or charges.shape == (num_nodes,)
         # Aggregate data
         data = {
             "num_nodes": num_nodes,
@@ -92,13 +83,10 @@
             "weight": weight,
             "forces": forces,
             "energy": energy,
-<<<<<<< HEAD
             "stress": stress,
             "virials": virials,
-=======
             "dipole": dipole,
             "charges": charges,
->>>>>>> 2bed67a6
         }
         super().__init__(**data)
 
@@ -137,7 +125,6 @@
             if config.energy is not None
             else None
         )
-<<<<<<< HEAD
         stress = (
             voigt_to_matrix(
                 torch.tensor(config.stress, dtype=torch.get_default_dtype())
@@ -148,7 +135,8 @@
         virials = (
             torch.tensor(config.virials, dtype=torch.get_default_dtype()).unsqueeze(0)
             if config.virials is not None
-=======
+            else None
+        )
         dipole = (
             torch.tensor(config.dipole, dtype=torch.get_default_dtype()).unsqueeze(0)
             if config.dipole is not None
@@ -157,7 +145,6 @@
         charges = (
             torch.tensor(config.charges, dtype=torch.get_default_dtype())
             if config.charges is not None
->>>>>>> 2bed67a6
             else None
         )
 
@@ -171,13 +158,10 @@
             weight=weight,
             forces=forces,
             energy=energy,
-<<<<<<< HEAD
             stress=stress,
             virials=virials,
-=======
             dipole=dipole,
             charges=charges,
->>>>>>> 2bed67a6
         )
 
 
